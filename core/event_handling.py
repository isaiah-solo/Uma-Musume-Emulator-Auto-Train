--- conflicted
+++ resolved
@@ -299,7 +299,6 @@
         
         log_info(f"Event found: {event_name}")
 
-<<<<<<< HEAD
         # Prefer exact name lookup to ensure options align with the specific event instance
         def search_events_exact(name):
             results = {}
@@ -332,15 +331,13 @@
                             entry = results.setdefault(name, {"source": "Ura Finale", "options": {}})
                             if entry["source"] == "Support Card":
                                 entry["source"] = "Support Card + Ura Finale"
-                            elif entry["source"] == "Uma Data":
+                            elif entry["source"]["source"] == "Uma Data":
                                 entry["source"] = "Uma Data + Ura Finale"
                             elif entry["source"] == "Both":
                                 entry["source"] = "All Sources"
                             entry["options"].update(ev.get("EventOptions", {}))
             return results
 
-=======
->>>>>>> 8045e171
         found_events = search_events_exact(event_name)
         
         # Count event choices on screen
